--- conflicted
+++ resolved
@@ -325,27 +325,17 @@
         if hasattr(self, "_old_logger_level"):
             logger.setLevel(self._old_logger_level)
 
-<<<<<<< HEAD
-    def compare_results(self, arg1, arg2, tol1=1.0e-6, tol2=1.0e-3):
-=======
     def compare_results(self, arg1, arg2, tol=1e-6):
->>>>>>> e819bd15
 
         for key in ["succeeded", "numpoints", "dof"]:
             assert arg1[key] == int(getattr(arg2, key))
 
         for key in ["istatval", "statval"]:
-<<<<<<< HEAD
-            assert numpy.allclose(float(arg1[key]), float(getattr(arg2, key)),
-                                  tol1, tol1)
-=======
             numpy.testing.assert_allclose(float(arg1[key]), float(getattr(arg2, key)), tol)
->>>>>>> e819bd15
 
         for key in ["parvals"]:
             try:
-                assert numpy.allclose(arg1[key], getattr(arg2, key),
-                                      tol2, tol2)
+                numpy.testing.assert_allclose(arg1[key], getattr(arg2, key), tol)
             except AssertionError:
                 print('parvals bench: ', arg1[key])
                 print('parvals fit:   ', getattr(arg2, key))
@@ -407,12 +397,7 @@
         data = self.bkg
         fit = Fit(data, self.model, MyChiNoBkg(), LevMar())
         results = fit.fit()
-<<<<<<< HEAD
-        self.compare_results(self._fit_mychinobkg_results_bench, results,
-                             tol1=1.0e-5)
-=======
         self.compare_results(self._fit_mychinobkg_results_bench, results, 1e-5)
->>>>>>> e819bd15
 
     def test_mycash_datahasbkg_modelhasnobkg(self):
         fit = Fit(self.data, self.model, MyCashNoBkg(), NelderMead())
@@ -434,12 +419,7 @@
         data = self.bkg
         fit = Fit(data, self.model, MyChiWithBkg(), LevMar())
         results = fit.fit()
-<<<<<<< HEAD
-        self.compare_results(self._fit_mychinobkg_results_bench, results,
-                             tol1=1.0e-5)
-=======
         self.compare_results(self._fit_mychinobkg_results_bench, results, 1e-5)
->>>>>>> e819bd15
 
     def test_wstat(self):
         fit = Fit(self.data, self.model, WStat(), NelderMead())
